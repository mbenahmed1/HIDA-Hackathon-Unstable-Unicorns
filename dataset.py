import json
import pathlib
import copy

import numpy as np
import torch
import torch.utils.data

from PIL import Image, ImageDraw


class DroneImages(torch.utils.data.Dataset):
<<<<<<< HEAD
    #def __init__(self, root: str = 'data', predict: bool = False):
    def __init__(self, root: str = 'data', predict: bool = False, return_RGB: bool = True, return_dict_y: bool = False):
=======
    def __init__(self, root: str = 'data', predict: bool = False):
>>>>>>> dae935fb
        self.root = pathlib.Path(root)
        self.predict = predict
        if self.predict:
            self.parse_json(self.root / 'descriptor.json')
            self.new_ids, self.new_images, self.new_polys, self.new_bboxes = self.ids, self.images, self.polys, self.bboxes
        else:
            self.parse_json(self.root / 'old_descriptor.json')
            self.old_ids, self.old_images, self.old_polys, self.old_bboxes = self.ids, self.images, self.polys, self.bboxes
            self.parse_json(self.root / 'new_descriptor.json')
            self.new_ids, self.new_images, self.new_polys, self.new_bboxes = self.ids, self.images, self.polys, self.bboxes
<<<<<<< HEAD

        self.return_RGB = return_RGB
        self.return_dict_y = return_dict_y
=======
>>>>>>> dae935fb

    def parse_json(self, path: pathlib.Path):
        """
        Reads and indexes the descriptor.json

        The images and corresponding annotations are stored in COCO JSON format. This helper function reads out the images paths and segmentation masks.
        """
        with open(path, 'r') as handle:
            content = json.load(handle)

        self.ids = [entry['id'] for entry in content['images']]
        self.images = {entry['id']: self.root / pathlib.Path(entry['file_name']).name for entry in content['images']}

        # add all annotations into a list for each image
        self.polys = {}
        self.bboxes = {}
        for entry in content['annotations']:
            image_id = entry['image_id']
            self.polys.setdefault(image_id, []).append(entry['segmentation'])
            self.bboxes.setdefault(image_id, []).append(entry['bbox'])

    def __len__(self) -> int:
        return len(self.ids)

    def __getitem__(self, index: int) -> tuple[torch.Tensor, torch.Tensor]:
        """
        Returns a drone image and its corresponding segmentation mask.

        The drone image is a tensor with dimensions [H x W x C=5], where
            H - height of the image
            W - width of the image
            C - (R,G,B,T,H) - five channels being red, green and blue color channels, thermal and depth information

        The corresponding segmentation mask is binary with dimensions [H x W].
        """
        if index <= 322 and not self.predict:
            image_id = self.old_ids[index]
        else:
            image_id = self.new_ids[index]

        # deserialize the image from disk
        if index <= 322 and not self.predict:
            x = np.load(self.old_images[image_id])
        else:
            x = np.load(self.new_images[image_id])

        if index <= 322 and not self.predict:
            polys = self.old_polys[image_id]
            bboxes = self.old_bboxes[image_id]
            masks = []
        else:
            polys = self.new_polys[image_id]
            bboxes = self.new_bboxes[image_id]
            masks = []
            
        # generate the segmentation mask on the fly
        for poly in polys:
            mask = Image.new('L', (x.shape[1], x.shape[0],), color=0)
            draw = ImageDraw.Draw(mask)
            if index <= 322 and not self.predict:
                draw.polygon([i + ((ind + 1) % 2) * 60 for ind,i in zip(range(len(poly[0])), poly[0])], fill=1, outline=1)
            else:
                draw.polygon(poly[0], fill=1, outline=1)
                
            masks.append(np.array(mask))

        masks = torch.tensor(np.array(masks))
        labels = torch.tensor([1 for a in polys], dtype=torch.int64)

        boxes = torch.tensor(bboxes, dtype=torch.float)
        
        # bounding boxes are given as [x, y, w, h] but rcnn expects [x1, y1, x2, y2]
        boxes[:, 0] += 60 if index <= 322 and not self.predict else 0
        boxes[:, 2] = boxes[:, 0] + boxes[:, 2]
        boxes[:, 3] = boxes[:, 1] + boxes[:, 3]

        y = {
            'boxes': boxes,  # FloatTensor[N, 4]
            'labels': labels,  # Int64Tensor[N]
            'masks': masks,  # UIntTensor[N, H, W]
        }
        x = torch.tensor(x, dtype=torch.float).permute((2, 0, 1))
        x = x / 255.

        if self.return_RGB==False:
            x = x[3:] # return only 3rd and 4th channel (exclude RGB and include only depth height)
            
        if self.return_dict_y==False:
            y = y['masks'].sum(dim=0).clamp(0., 1.)

        return x, y<|MERGE_RESOLUTION|>--- conflicted
+++ resolved
@@ -10,12 +10,12 @@
 
 
 class DroneImages(torch.utils.data.Dataset):
-<<<<<<< HEAD
+
     #def __init__(self, root: str = 'data', predict: bool = False):
     def __init__(self, root: str = 'data', predict: bool = False, return_RGB: bool = True, return_dict_y: bool = False):
-=======
+
     def __init__(self, root: str = 'data', predict: bool = False):
->>>>>>> dae935fb
+
         self.root = pathlib.Path(root)
         self.predict = predict
         if self.predict:
@@ -26,12 +26,10 @@
             self.old_ids, self.old_images, self.old_polys, self.old_bboxes = self.ids, self.images, self.polys, self.bboxes
             self.parse_json(self.root / 'new_descriptor.json')
             self.new_ids, self.new_images, self.new_polys, self.new_bboxes = self.ids, self.images, self.polys, self.bboxes
-<<<<<<< HEAD
+
 
         self.return_RGB = return_RGB
         self.return_dict_y = return_dict_y
-=======
->>>>>>> dae935fb
 
     def parse_json(self, path: pathlib.Path):
         """
